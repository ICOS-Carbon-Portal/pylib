--- conflicted
+++ resolved
@@ -14,23 +14,12 @@
     always the same result, regardless on which computer you run it.
     (as long as you have an internet connection)    
 """
-
-<<<<<<< HEAD
-__credits__     = "ICOS Carbon Portal"
-__license__     = ['Software: GPL-3.0','ICSO Data accessed with this library CC BY 4.0']
-__version__     = "0.1.18a"
-__maintainer__  = "ICOS Carbon Portal, elaborated products team"
-__email__       = ['info@icos-cp.eu', 'claudio.donofrio@nateko.lu.se']
-__status__      = "stable"
-__date__        = "2022-11-16"
-=======
 __credits__ = "ICOS Carbon Portal"
 __license__ = ['Software: GPL-3.0', 'ICSO Data accessed with this library CC BY 4.0']
-__version__ = "0.1.18"
+__version__ = "0.1.18a"
 __maintainer__ = "ICOS Carbon Portal, elaborated products team"
 __email__ = ['info@icos-cp.eu']
 __status__ = "stable"
 __date__ = "2023-01-31"
 
-warn_for_authentication()
->>>>>>> d794b20a
+warn_for_authentication()